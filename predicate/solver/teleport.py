--- conflicted
+++ resolved
@@ -399,8 +399,6 @@
     def collect_like(self, other: ast.Predicate):
         return [r for r in self.rules if r.__class__ == other.__class__]
 
-<<<<<<< HEAD
-=======
 
 optionsPrefix = "options."
 
@@ -496,7 +494,6 @@
         return None
 
 
->>>>>>> 70ee8f68
 # t_expr transforms a predicate-lang expression into a Teleport predicate expression which can be evaluated.
 
 
