--- conflicted
+++ resolved
@@ -147,20 +147,6 @@
 
         assert ret is True, "options and core predicate matches"
 
-<<<<<<< HEAD
-        ret, _ = p.check(
-            AccessNode(
-                (AccessNode.login == "root")
-                & (Node.labels["env"] == "prod")
-                & (Node.labels["os"] == "Linux")
-            )
-            & Options(Options.max_session_ttl == Duration.new(hours=50))
-        )
-
-        assert ret is False, "options expression fails the entire predicate"
-
-=======
->>>>>>> 5bfb6c03
     def test_options_extra(self):
         """
         Tests that predicate works when options expression is superset
